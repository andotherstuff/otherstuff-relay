--- conflicted
+++ resolved
@@ -410,7 +410,6 @@
   }
 
   /**
-<<<<<<< HEAD
    * Query events with special sorting (hot, top, controversial, rising)
    */
   private async querySorted(
@@ -948,7 +947,9 @@
       .slice(0, limit);
 
     return events;
-=======
+  }
+
+  /**
    * Check if a new event should replace an existing one
    * Returns true if newEvent is newer (higher created_at, or lower id if equal timestamps)
    */
@@ -964,7 +965,6 @@
       return newEvent.id < existingEvent.id;
     }
     return false;
->>>>>>> 5144ce0e
   }
 
   /**
